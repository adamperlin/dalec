package dalec

import (
	_ "embed"
	"encoding/json"
	"errors"
	"fmt"
	"maps"
	"os"
	"reflect"
	"testing"

	"gotest.tools/v3/assert"
	"gotest.tools/v3/assert/cmp"
)

//go:embed test/fixtures/unmarshall/source-inline.yml
var sourceInlineTemplate []byte

func TestSourceValidation(t *testing.T) {
	cases := []struct {
		title     string
		src       Source
		expectErr bool
	}{
		{
			title:     "has no valid source variant",
			src:       Source{},
			expectErr: true,
		},
		{
			title: "has multiple non-nil source variants",
			src: Source{
				DockerImage: &SourceDockerImage{
					Ref: "nonempty:latest",
				},
				Git: &SourceGit{},
			},
			expectErr: true,
		},
		{
			title:     "has multiple source types in docker-image command mount",
			expectErr: true,
			src: Source{
				DockerImage: &SourceDockerImage{
					Ref: "nonempty:latest",
					Cmd: &Command{
						Mounts: []SourceMount{{
							Dest: "",
							Spec: Source{
								DockerImage: &SourceDockerImage{
									Ref: "",
									Cmd: &Command{
										Mounts: []SourceMount{
											{
												Spec: Source{
													Git:  &SourceGit{},
													HTTP: &SourceHTTP{},
												},
											},
										},
									},
								},
							},
						}},
					},
				},
			},
		},
		{
			title:     "has no non-nil source type in docker-image command mount",
			expectErr: true,
			src: Source{
				DockerImage: &SourceDockerImage{
					Ref: "nonempty:latest",
					Cmd: &Command{
						Mounts: []SourceMount{{
							Dest: "",
							Spec: Source{},
						}},
					},
				},
			},
		},
		{
			title:     "has recursive build sources",
			expectErr: true,
			src: Source{
				Build: &SourceBuild{
					Source: Source{
						Build: &SourceBuild{
							DockerfilePath: "/other/nonempty/Dockerfile/path",
							Source: Source{
								Git: &SourceGit{},
							},
						},
					},
					DockerfilePath: "/nonempty/Dockerfile/path",
				},
			},
		},
		{
			title:     "has invalid build subsource",
			expectErr: true,
			src: Source{
				Build: &SourceBuild{
					Source: Source{
						DockerImage: &SourceDockerImage{
							Ref: "",
						},
					},
					DockerfilePath: "/nonempty/Dockerfile/path",
				},
			},
		},
		{
			title:     "has multiple layers of recursion with an error at the bottom",
			expectErr: true,
			src: Source{
				Build: &SourceBuild{
					Source: Source{
						DockerImage: &SourceDockerImage{
							Ref: "nonempty:latest",
							Cmd: &Command{
								Mounts: []SourceMount{
									{
										Dest: "/nonempty",
										Spec: Source{
											DockerImage: &SourceDockerImage{
												Ref: "",
											},
										},
									},
								},
							},
						},
					},
					DockerfilePath: "/nonempty/Dockerfile/path",
				},
			},
		},
		{
			title:     "has inline file and files set",
			expectErr: true,
			src: Source{
				Inline: &SourceInline{
					File: &SourceInlineFile{},
					Dir:  &SourceInlineDir{},
				},
			},
		},
		{
			title:     "has path separator in inline nested file name",
			expectErr: true,
			src: Source{
				Inline: &SourceInline{
					Dir: &SourceInlineDir{
						Files: map[string]*SourceInlineFile{
							"file/with/slash": {},
						},
					},
				},
			},
		},
		{
			title:     "inline dir has negative UID",
			expectErr: true,
			src: Source{
				Inline: &SourceInline{
					Dir: &SourceInlineDir{
						UID: -1,
					},
				},
			},
		},
		{
			title:     "inline dir has negative GID",
			expectErr: true,
			src: Source{
				Inline: &SourceInline{
					Dir: &SourceInlineDir{
						GID: -1,
					},
				},
			},
		},
		{
			title:     "inline file has negative UID",
			expectErr: true,
			src: Source{
				Inline: &SourceInline{
					File: &SourceInlineFile{
						UID: -1,
					},
				},
			},
		},
		{
			title:     "inline file has negative GID",
			expectErr: true,
			src: Source{
				Inline: &SourceInline{
					File: &SourceInlineFile{
						GID: -1,
					},
				},
			},
		},
		{
			title:     "inline file has path set",
			expectErr: true,
			src: Source{
				Path: "subpath",
				Inline: &SourceInline{
					File: &SourceInlineFile{},
				},
			},
		},
		{
			title:     "has invalid genator config",
			expectErr: true,
			src: Source{
				Inline: &SourceInline{
					File: &SourceInlineFile{},
				},
				Generate: []*SourceGenerator{{}},
			},
		},
		{
			title:     "has valid genator",
			expectErr: false,
			src: Source{
				Inline: &SourceInline{
					File: &SourceInlineFile{},
				},
				Generate: []*SourceGenerator{{Gomod: &GeneratorGomod{}}},
			},
		},
		{
			title:     "docker images with cmd source must specify a path to extract",
			expectErr: true,
			src: Source{
				Path: "",
				DockerImage: &SourceDockerImage{
					Ref: "notexists:latest",
					Cmd: &Command{
						Steps: []*BuildStep{
							{Command: ":"},
						},
					},
				},
			},
		},
		{
			title:     "cmd souce mount dest must not be /",
			expectErr: true,
			src: Source{
				Path: "/foo",
				DockerImage: &SourceDockerImage{
					Ref: "notexists:latest",
					Cmd: &Command{
						Steps: []*BuildStep{
							{Command: ":"},
						},
						Mounts: []SourceMount{
							{
								Dest: "/",
								Spec: Source{
									Inline: &SourceInline{
										File: &SourceInlineFile{},
									},
								},
							},
						},
					},
				},
			},
		},
		{
			title:     "cmd source mount dest must not be a descendent of the extracted source path",
			expectErr: true,
			src: Source{
				Path: "/foo",
				DockerImage: &SourceDockerImage{
					Ref: "notexists:latest",
					Cmd: &Command{
						Mounts: []SourceMount{
							{
								Dest: "/foo",
								Spec: Source{
									Inline: &SourceInline{
										File: &SourceInlineFile{},
									},
								},
							},
						},
					},
				},
			},
		},
	}

	for _, tc := range cases {
		tc := tc
		title := fmt.Sprintf("source %s", tc.title)
		t.Run(title, func(tt *testing.T) {
			err := tc.src.validate()
			if tc.expectErr && err != nil {
				return
			}

			if err != nil {
				tt.Fatal(err)
			}

			if tc.expectErr {
				tt.Fatal("expected error, but received none")
			}
		})
	}
}

func TestSourceFillDefaults(t *testing.T) {
	cases := []struct {
		title  string
		before Source
		after  Source
	}{
		{
			title: "fills default context name when source type is context",
			before: Source{
				Context: &SourceContext{
					Name: "",
				},
				Path: ".",
			},
			after: Source{
				Context: &SourceContext{
					Name: "context",
				},
				Path: ".",
			},
		},
		{
			title: "sets nested defaults when source type is docker image",
			before: Source{
				DockerImage: &SourceDockerImage{
					Ref: "busybox:latest",
					Cmd: &Command{
						Dir: "/build",
						Mounts: []SourceMount{
							{
								Dest: "/build/test",
								Spec: Source{
									Context: &SourceContext{
										Name: "",
									},
									Path: ".",
								},
							},
						},
					},
				},
				Path: ".",
			},
			after: Source{
				DockerImage: &SourceDockerImage{
					Ref: "busybox:latest",
					Cmd: &Command{
						Dir: "/build",
						Mounts: []SourceMount{
							{
								Dest: "/build/test",
								Spec: Source{
									Context: &SourceContext{
										Name: "context",
									},
									Path: ".",
								},
							},
						},
					},
				},
				Path: ".",
			},
		},
	}

	for _, tc := range cases {
		tc := tc
		title := fmt.Sprintf("source %s", tc.title)
		t.Run(title, func(t *testing.T) {
			src := tc.before
			expected := tc.after

			if err := src.validate(); err != nil {
				t.Fatal(err)
			}
			spec := &Spec{
				Sources: map[string]Source{
					"test": src,
				},
			}

			spec.FillDefaults()
			filledSrc := spec.Sources["test"]

			if !reflect.DeepEqual(filledSrc, expected) {
				s, err := json.MarshalIndent(&src, "", "\t")
				if err != nil {
					t.Fatal(err)
				}

				e, err := json.MarshalIndent(&expected, "", "\t")
				if err != nil {
					t.Fatal(err)
				}

				t.Fatalf("\nactual: %s\n-------------\nexpected: %s", string(s), string(e))
			}

		})
	}
}

func TestSourceInlineUnmarshalling(t *testing.T) {
	// NOTE: not using text template yaml for this test
	// tabs seem to be illegal in yaml indentation
	// yaml unmarshalling with strict mode doesn't produce a great error message.
	spec, err := LoadSpec(sourceInlineTemplate)
	if err != nil {
		t.Fatal(err)
	}

	contents := "Hello world!"
	for k, v := range spec.Sources {
		t.Run(k, func(t *testing.T) {
			if v.Inline.File != nil {
				if v.Inline.File.Contents != contents {
					t.Fatalf("expected %s, got %s", contents, v.Inline.File.Contents)
				}

				expected := os.FileMode(0o644)
				if v.Inline.File.Permissions != expected {
					t.Fatalf("expected %O, got %O", expected, v.Inline.File.Permissions)
				}
			}

			if v.Inline.Dir != nil {
				expected := os.FileMode(0o755)
				if v.Inline.Dir.Permissions != expected {
					t.Fatalf("expected %O, got %O", expected, v.Inline.Dir.Permissions)
				}
			}
		})
	}
}

func TestSourceNameWithPathSeparator(t *testing.T) {
	spec := &Spec{
		Sources: map[string]Source{
			"forbidden/name": {
				Inline: &SourceInline{
					File: &SourceInlineFile{},
				},
			},
		},
	}

	err := spec.Validate()
	if err == nil {
		t.Fatal("expected error, but received none")
	}

	var expected *InvalidSourceError
	if !errors.As(err, &expected) {
		t.Fatalf("expected %T, got %T", expected, err)
	}

	if expected.Name != "forbidden/name" {
		t.Error("expected error to contain source name")
	}

	if !errors.Is(err, sourceNamePathSeparatorError) {
		t.Errorf("expected error to be sourceNamePathSeparatorError, got: %v", err)
	}
}

func TestUnmarshal(t *testing.T) {
	t.Run("x-fields are stripped from spec", func(t *testing.T) {
		dt := []byte(`
sources:
  test:
    inline:
      file:
        contents: "Hello world!"
x-some-field: "some value"
x-some-other-field: "some other value"
X-capitalized-other-field: "some other value capitalized X key"
`)

		spec, err := LoadSpec(dt)
		if err != nil {
			t.Fatal(err)
		}

		src, ok := spec.Sources["test"]
		if !ok {
			t.Fatal("expected source to be present")
		}

		if src.Inline == nil {
			t.Fatal("expected inline source to be present")
		}

		if src.Inline.File == nil {
			t.Fatal("expected inline file to be present")
		}

		const xContents = "Hello world!"
		if src.Inline.File.Contents != xContents {
			t.Fatalf("expected %q, got %s", xContents, src.Inline.File.Contents)
		}
	})

	t.Run("unknown fields cause parse error", func(t *testing.T) {
		dt := []byte(`
sources:
  test:
    noSuchField: "some value"
`)

		_, err := LoadSpec(dt)
		if err == nil {
			t.Fatal("expected error, but received none")
		}
	})
}

func TestSpec_SubstituteBuildArgs(t *testing.T) {
	spec := &Spec{}
	assert.NilError(t, spec.SubstituteArgs(nil))

	env := map[string]string{}
	assert.NilError(t, spec.SubstituteArgs(env))

	// some values we'll be using throughout the test
	const (
		foo            = "foo"
		bar            = "bar"
		argWithDefault = "some default value"
		plainOleValue  = "some plain old value"
	)

	env["FOO"] = foo
	err := spec.SubstituteArgs(env)
	assert.ErrorIs(t, err, errUnknownArg, "args not defined in the spec should error out")

	spec.Args = map[string]string{}

	spec.Args["FOO"] = ""
	assert.NilError(t, spec.SubstituteArgs(env))

	pairs := map[string]string{
		"FOO":      "$FOO",
		"BAR":      "$BAR",
		"WHATEVER": "$VAR_WITH_DEFAULT",
		"REGULAR":  plainOleValue,
	}
	spec.PackageConfig = &PackageConfig{
		Signer: &PackageSigner{
			Args: maps.Clone(pairs),
		},
	}
	spec.Targets = map[string]Target{
		"t1": {}, // nil signer
		"t2": {
			PackageConfig: &PackageConfig{
				Signer: &PackageSigner{
					Args: maps.Clone(pairs),
				},
			},
		},
	}

	env["BAR"] = bar
	assert.ErrorIs(t, err, errUnknownArg, "args not defined in the spec should error out")

	spec.Args["BAR"] = ""
	spec.Args["VAR_WITH_DEFAULT"] = argWithDefault

	assert.NilError(t, spec.SubstituteArgs(env))

	// Base package config
	assert.Check(t, cmp.Equal(spec.PackageConfig.Signer.Args["FOO"], foo))
	assert.Check(t, cmp.Equal(spec.PackageConfig.Signer.Args["BAR"], bar))
	assert.Check(t, cmp.Equal(spec.PackageConfig.Signer.Args["WHATEVER"], argWithDefault))
	assert.Check(t, cmp.Equal(spec.PackageConfig.Signer.Args["REGULAR"], plainOleValue))

	// targets
	assert.Check(t, cmp.Nil(spec.Targets["t1"].Frontend))
	assert.Check(t, cmp.Equal(spec.Targets["t2"].PackageConfig.Signer.Args["BAR"], bar))
	assert.Check(t, cmp.Equal(spec.Targets["t2"].PackageConfig.Signer.Args["WHATEVER"], argWithDefault))
	assert.Check(t, cmp.Equal(spec.Targets["t2"].PackageConfig.Signer.Args["REGULAR"], plainOleValue))
}

<<<<<<< HEAD
func TestBuildArgSubst(t *testing.T) {
	t.Run("value provided", func(t *testing.T) {
		dt := []byte(`
args:
  test:

build:
  steps:
    - command: echo $TEST
      env: 
        TEST: ${test}
`)

		spec, err := LoadSpec(dt)
		if err != nil {
			t.Fatal(err)
		}

		err = spec.SubstituteArgs(map[string]string{
			"test": "test",
		})
		assert.NilError(t, err)
		assert.Equal(t, spec.Build.Steps[0].Env["TEST"], "test")
	})

	t.Run("default value", func(t *testing.T) {
		dt := []byte(`
args:
  test: "test"

build:
  steps:
    - command: echo $TEST
      env: 
        TEST: ${test}
`)

		spec, err := LoadSpec(dt)
		if err != nil {
			t.Fatal(err)
		}

		err = spec.SubstituteArgs(map[string]string{})
		assert.NilError(t, err)
		assert.Equal(t, spec.Build.Steps[0].Env["TEST"], "test")
	})

	t.Run("build arg undeclared", func(t *testing.T) {
		dt := []byte(`
args:

build:
  steps:
    - command: echo $TEST
      env: 
        TEST: ${test}
`)

		spec, err := LoadSpec(dt)
		if err != nil {
			t.Fatal(err)
		}

		err = spec.SubstituteArgs(map[string]string{})
		assert.ErrorContains(t, err, `error performing shell expansion on build step 0: error performing shell expansion on env var "TEST" for step 0: build arg "test" not declared`)
	})

	t.Run("builtin build arg", func(t *testing.T) {
		dt := []byte(`
args:

build:
  steps:
    - command: echo '$OS'
      env: 
        OS: ${TARGETOS}
`)
		spec, err := LoadSpec(dt)
		if err != nil {
			t.Fatal(err)
		}

		err = spec.SubstituteArgs(map[string]string{})
		assert.ErrorContains(t, err,
			`error performing shell expansion on build step 0: error performing shell expansion on env var "OS" for step 0: opt-in arg "TARGETOS" not present in args`)
	})
=======
func Test_validatePatch(t *testing.T) {
	type testCase struct {
		name     string
		patchSrc Source
		subpath  bool
	}

	// Create a test case for each source type.
	// For each type we need to specify if it should have a subpath or not.
	cases := []testCase{
		{
			name:     "ineline file",
			patchSrc: Source{Inline: &SourceInline{File: &SourceInlineFile{}}},
			subpath:  false,
		},
		{
			name:     "inline dir",
			patchSrc: Source{Inline: &SourceInline{Dir: &SourceInlineDir{}}},
			subpath:  true,
		},
		{
			name:     "git",
			patchSrc: Source{Git: &SourceGit{}},
			subpath:  true,
		},
		{
			name:     "image",
			patchSrc: Source{DockerImage: &SourceDockerImage{}},
			subpath:  true,
		},
		{
			name:     "HTTP",
			patchSrc: Source{HTTP: &SourceHTTP{}},
			subpath:  false,
		},
		{
			name:     "context",
			patchSrc: Source{Context: &SourceContext{}},
			subpath:  true,
		},
		{
			name:     "build",
			patchSrc: Source{Build: &SourceBuild{}},
			subpath:  true,
		},
	}

	// For each case generate 2 tests: 1 with a subpath and 1 without
	// Use the subpath field in the test case to determine if the validation
	// should return an error.
	//
	// If subpath is false in the testcase but the test is passing in a subpath then
	// an error is expected.
	// Likewise when subpath is true but no subpath is given.
	for _, tc := range cases {
		t.Run(tc.name, func(t *testing.T) {
			t.Run("subpath=true", func(t *testing.T) {
				ps := PatchSpec{Path: "/test"}
				err := validatePatch(ps, tc.patchSrc)
				if tc.subpath {
					assert.NilError(t, err)
					return
				}
				assert.ErrorIs(t, err, errPatchFileNoSubpath)
			})
			t.Run("subpath=false", func(t *testing.T) {
				ps := PatchSpec{}
				err := validatePatch(ps, tc.patchSrc)
				if tc.subpath {
					assert.ErrorIs(t, err, errPatchRequiresSubpath)
					return
				}
				assert.NilError(t, err)
			})
		})
	}
>>>>>>> db9a88b4
}<|MERGE_RESOLUTION|>--- conflicted
+++ resolved
@@ -604,7 +604,6 @@
 	assert.Check(t, cmp.Equal(spec.Targets["t2"].PackageConfig.Signer.Args["REGULAR"], plainOleValue))
 }
 
-<<<<<<< HEAD
 func TestBuildArgSubst(t *testing.T) {
 	t.Run("value provided", func(t *testing.T) {
 		dt := []byte(`
@@ -691,7 +690,8 @@
 		assert.ErrorContains(t, err,
 			`error performing shell expansion on build step 0: error performing shell expansion on env var "OS" for step 0: opt-in arg "TARGETOS" not present in args`)
 	})
-=======
+}
+
 func Test_validatePatch(t *testing.T) {
 	type testCase struct {
 		name     string
@@ -768,5 +768,4 @@
 			})
 		})
 	}
->>>>>>> db9a88b4
 }